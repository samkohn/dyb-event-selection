--- conflicted
+++ resolved
@@ -30,25 +30,15 @@
     adtime_hist.GetXaxis().Set(num_bins, bin_edges)
 
     delayed_min, delayed_max = energy_lookup['nominal', site, ad]
-<<<<<<< HEAD
     num_coincidences_nominal = ad_events.Draw('energy[0] >> nominal_hist',
         'multiplicity == 2 && '
-=======
-    num_coincidences_nominal = ad_events.Draw('energy[0]',
-        f'multiplicity == 2 && '
->>>>>>> bb261148
         f'energy[1] > {delayed_min} && energy[1] < {delayed_max} && '
         f'{delayeds._NH_THU_DIST_TIME_CUT_STR}',
         'goff'
     )
     delayed_min, delayed_max = energy_lookup['adtime', site, ad]
-<<<<<<< HEAD
     num_coincidences_adtime = ad_events.Draw('energy[0] >> adtime_hist',
         'multiplicity == 2 && '
-=======
-    num_coincidences_adtime = ad_events.Draw('energy[0]',
-        f'multiplicity == 2 && '
->>>>>>> bb261148
         f'energy[1] > {delayed_min} && energy[1] < {delayed_max} && '
         f'dr_to_prompt_AdTime[1] + {delayeds._NH_THU_DIST_TIME_CONST} '
         f' * dt_to_prompt[1] < {delayeds._NH_THU_DIST_TIME_MAX}',
@@ -113,7 +103,6 @@
     for site, ad, low_bound, up_bound in adtime_energy_bounds:
         energy_lookup['adtime', site, ad] = (low_bound, up_bound)
 
-<<<<<<< HEAD
     def arg_generator():
         for run_key in run_keys:
             yield (run_key, data_file_path, energy_lookup, bin_edges)
@@ -131,11 +120,6 @@
         adsimple_hist[site, ad] += np.array(result[4], dtype=int)
         adtime_hist[site, ad] += np.array(result[5], dtype=int)
 
-=======
-    with multiprocessing.Pool() as pool:
-        results = pool.starmap(one_file, zip(run_keys, it.repeat(data_file_path),
-            it.repeat(energy_lookup)))
->>>>>>> bb261148
     if update_db:
         spectrum_rows = []
         for (site, ad), spectrum in adsimple_hist.items():
@@ -158,7 +142,6 @@
         results_adtime = [(*result[:2], result[3], 'new adtime') for result in results]
         with common.get_db(main_database) as conn:
             cursor = conn.cursor()
-<<<<<<< HEAD
             if args.total:
                 cursor.executemany('''INSERT OR REPLACE INTO num_coincidences_by_run
                     VALUES (?, ?, ?, ?)''', results_nominal + results_adtime)
@@ -171,12 +154,8 @@
                     ''',
                     spectrum_rows
                 )
-=======
-            cursor.executemany('''INSERT OR REPLACE INTO num_coincidences_by_run
-                VALUES (?, ?, ?, ?)''', results_nominal + results_adtime)
     else:
         print(results[:10])
->>>>>>> bb261148
 
 if __name__ == '__main__':
     parser = argparse.ArgumentParser()
