from __future__ import print_function

import argparse
from collections import deque
import math
import os
import random

import numpy as np
np.seterr('raise')

import common
import delayeds
from root_util import assign_value

def distance(a, b):
    '''Distance where coordinates are specified as 'x', 'y', 'z' keys.
    '''
    return math.sqrt(
            (a['x'] - b['x'])**2
            + (a['y'] - b['y'])**2
            + (a['z'] - b['z'])**2)

def get_event(computed):
    event = dict(
            loopIndex=computed.loopIndex,
            timestamp=computed.timestamp,
            triggerNumber=computed.triggerNumber,
            triggerType=computed.triggerType,
            nHit=computed.nHit,
            charge=computed.charge,
            fQuad=computed.fQuad,
            fMax=computed.fMax,
            fPSD_t1=computed.fPSD_t1,
            fPSD_t2=computed.fPSD_t2,
            f2inch_maxQ=computed.f2inch_maxQ,
            energy=computed.energy,
            x=computed.x,
            y=computed.y,
            z=computed.z,
    )
    return event

def sequential_pairing(computed):
    entries = computed.GetEntries()
    # Ignore the last event if there are an odd number of events
    if entries % 2 == 1:
        entries -= 1
    halfway = entries//2
    index = 0
    first_events = [None] * halfway
    while index < entries:
        # Increment until we get a good single
        computed.GetEntry(index)
        event = get_event(computed)
        if index < halfway:
            first_events[halfway - index - 1] = event
        else:
            first = first_events[2 * halfway - index - 1]
            yield first, event
            first_events[2 * halfway - index - 1] = None
        index += 1

def random_pairing_N(computed):
    entries = computed.GetEntries()
    halfway = entries//2
    first_events = [None] * halfway
    second_events = [None] * halfway
    if entries % 2 == 0:
        ordering = list(range(entries))
    else:
        ordering = list(range(entries - 1))
    random.shuffle(ordering)
    for entry, order in enumerate(ordering):
        computed.GetEntry(entry)
        event = get_event(computed)
        if order % 2 == 0:
            first_events[order // 2] = event
            if second_events[order // 2] is not None:
                yield first_events[order // 2], second_events[order // 2]
                first_events[order // 2] = None
                second_events[order // 2] = None
        else:
            second_events[order // 2] = event
            if first_events[order // 2] is not None:
                yield first_events[order // 2], second_events[order // 2]
                first_events[order // 2] = None
                second_events[order // 2] = None

def random_pairing_many(computed, num_samples, cut=lambda entry:False, singles_rate=None,
        seed=1):
    if singles_rate is None:
        singles_rate = 0.01
    entries = computed.GetEntries()
    events = []
    computed.SetBranchStatus('*', 0)
    computed.SetBranchStatus('x', 1)
    computed.SetBranchStatus('y', 1)
    computed.SetBranchStatus('z', 1)
    computed.SetBranchStatus('energy', 1)
    for entry in computed:
        if cut(entry):
            continue
        events.append((entry.x, entry.y, entry.z))
    events = np.array(events)
    rng = np.random.default_rng(seed)
    num_repeats = (num_samples // len(events)) + 1
    event_drs = np.array([])
    for cycle in range(num_repeats):
        first_events = events.copy()
        second_events = events.copy()
        rng.shuffle(first_events, axis=0)
        rng.shuffle(second_events, axis=0)
        event_drs = np.concatenate((event_drs, np.linalg.norm(first_events - second_events, axis=1)))
    event_drs = event_drs[:num_samples]
    dt_value_choices = np.linspace(1e-6, delayeds._NH_THU_MAX_TIME/1e9, 1500)
    # Exponential distribution
    dt_value_probabilities = singles_rate * np.exp(-singles_rate * dt_value_choices)
    dt_value_probabilities /= sum(dt_value_probabilities)
    event_dts_s = rng.choice(dt_value_choices, p=dt_value_probabilities, size=num_samples)
    event_dts = (1e9 * event_dts_s).astype(int)
    event_DTs = delayeds.nH_THU_DT(event_drs, event_dts)
    return event_DTs

def only_DT_eff(infilename, ttree_name, pairing, update_db, **kwargs):
    import ROOT
    infile = ROOT.TFile(infilename, 'READ')
    computed = infile.Get(ttree_name)
    computed.GetEntry(0)
    run = computed.run
    detector = computed.detector
    site = computed.site
    num_pairs = kwargs['num_pairs']
    seed = kwargs['seed']
<<<<<<< HEAD
    if pairing == 'random_many':
        event_DTs = random_pairing_many(computed, num_pairs, seed=seed)
        DT_CUT = delayeds._NH_THU_DIST_TIME_MAX
        num_passes_cut = np.count_nonzero(event_DTs < DT_CUT)
        efficiency = num_passes_cut / num_pairs
        error = math.sqrt(num_pairs * efficiency * (1 - efficiency)) / num_pairs
    elif pairing == 'random_many_resid_flasher':
        def cut(entry):
            x, y, z = entry.x, entry.y, entry.z
            return z > 2200 and np.sqrt(x*x + y*y) > 500
        event_DTs = random_pairing_many(computed, num_pairs, cut, seed=seed)
        DT_CUT = delayeds._NH_THU_DIST_TIME_MAX
        num_passes_cut = np.count_nonzero(event_DTs < DT_CUT)
        efficiency = num_passes_cut / num_pairs
        error = math.sqrt(num_pairs * efficiency * (1 - efficiency)) / num_pairs
    elif pairing == 'energy_lt_2MeV':
        def cut(entry):
            return entry.energy < 2
        event_DTs = random_pairing_many(computed, num_pairs, cut, seed=seed)
        DT_CUT = delayeds._NH_THU_DIST_TIME_MAX
        num_passes_cut = np.count_nonzero(event_DTs < DT_CUT)
        efficiency = num_passes_cut / num_pairs
        error = math.sqrt(num_pairs * efficiency * (1 - efficiency)) / num_pairs
    elif pairing == 'energy_gt_2MeV':
        def cut(entry):
            return entry.energy >= 2
        event_DTs = random_pairing_many(computed, num_pairs, cut, seed=seed)
        DT_CUT = delayeds._NH_THU_DIST_TIME_MAX
        num_passes_cut = np.count_nonzero(event_DTs < DT_CUT)
        efficiency = num_passes_cut / num_pairs
        error = math.sqrt(num_pairs * efficiency * (1 - efficiency)) / num_pairs
    else:
        raise NotImplemented(pairing)
    try:
        percent_error = 100 * error / efficiency
    except ZeroDivisionError:
        percent_error = 0
=======
    if computed.GetEntries() < 61200:
        efficiency = None
        error = None
    else:
        if pairing == 'random_many':
            event_DTs = random_pairing_many(computed, num_pairs, seed=seed)
            DT_CUT = delayeds._NH_THU_DIST_TIME_MAX
            num_passes_cut = np.count_nonzero(event_DTs < DT_CUT)
            efficiency = num_passes_cut / num_pairs
            error = math.sqrt(num_pairs * efficiency * (1 - efficiency)) / num_pairs
        elif pairing == 'random_many_resid_flasher':
            def cut(entry):
                x, y, z = entry.x, entry.y, entry.z
                return z > 2200 and np.sqrt(x*x + y*y) > 500
            event_DTs = random_pairing_many(computed, num_pairs, cut, seed=seed)
            DT_CUT = delayeds._NH_THU_DIST_TIME_MAX
            num_passes_cut = np.count_nonzero(event_DTs < DT_CUT)
            efficiency = num_passes_cut / num_pairs
            error = math.sqrt(num_pairs * efficiency * (1 - efficiency)) / num_pairs
        elif pairing == 'energy_lt_2MeV':
            def cut(entry):
                return entry.energy < 2
            event_DTs = random_pairing_many(computed, num_pairs, cut, seed=seed)
            DT_CUT = delayeds._NH_THU_DIST_TIME_MAX
            num_passes_cut = np.count_nonzero(event_DTs < DT_CUT)
            efficiency = num_passes_cut / num_pairs
            error = math.sqrt(num_pairs * efficiency * (1 - efficiency)) / num_pairs
        elif pairing == 'energy_gt_2MeV':
            def cut(entry):
                return entry.energy >= 2
            event_DTs = random_pairing_many(computed, num_pairs, cut, seed=seed)
            DT_CUT = delayeds._NH_THU_DIST_TIME_MAX
            num_passes_cut = np.count_nonzero(event_DTs < DT_CUT)
            efficiency = num_passes_cut / num_pairs
            error = math.sqrt(num_pairs * efficiency * (1 - efficiency)) / num_pairs
        else:
            raise NotImplemented(pairing)
        try:
            percent_error = 100 * error / efficiency
        except ZeroDivisionError:
            percent_error = 0
>>>>>>> 90f8cc51
    pairing = pairing + '_expo_time'
    if update_db is None:
        print(f'Pairing type: {pairing}')
        print(f'Efficiency: {efficiency:.6f} +/- {error:.6f} ({percent_error:.1f}%)')
        print(f'Total pairs: {num_pairs}')
        print(f'Passed DT cut: {num_passes_cut}')
    else:
        with common.get_db(update_db) as conn:
            cursor = conn.cursor()
            cursor.execute('''INSERT OR REPLACE INTO distance_time_eff_study
                VALUES (?, ?, ?, ?, ?, ?)''',
                (run, detector, pairing, efficiency, error, num_pairs))
    return


def is_complete(infilename, outfilename):
    """Check to see if the output file has at least 48% as many entries
    as the input.
    """
    if not os.path.isfile(outfilename):
        return False
    import ROOT
    infile = ROOT.TFile(infilename, 'READ')
    in_singles = infile.Get('singles')
    in_entries = in_singles.GetEntries()
    infile.Close()
    outfile = ROOT.TFile(outfilename, 'READ')
    out_acc = outfile.Get('all_pairs')
    if not out_acc:  # PyROOT-speak for null pointer test
        return False
    out_entries = out_acc.GetEntries()
    PAIRING_FACTOR = 0.48
    threshold = in_entries * PAIRING_FACTOR
    if out_entries < threshold:
        return False
    return True


def main(infilename, outfile, ttree_name, pairing_algorithm, pairing_note, update_db):
    import process
    import ROOT
    infile = ROOT.TFile(infilename, 'READ')
    outfile = ROOT.TFile(outfile, 'RECREATE')
    acc, acc_buf = process.create_computed_TTree('accidentals', outfile,
            'nh_THU', 'Accidentals sample (git: %s)')
    all_acc, all_acc_buf = process.create_computed_TTree('all_pairs',
            outfile, 'nh_THU', 'All paired singles (git: %s)')
    outfile.cd()
    acc_spectrum_hist = ROOT.TH2F('acc_spectrum', 'acc_spectrum',
            210, 1.5, 12, 210, 1.5, 12)
    eps_DT_hist = ROOT.TH2F('DT_cut_fails', 'DT_cut_fails',
            210, 1.5, 12, 210, 1.5, 12)
    computed = infile.Get(ttree_name)
    computed.SetBranchStatus('*', 0)
    computed.SetBranchStatus('run', 1)
    computed.SetBranchStatus('detector', 1)
    computed.SetBranchStatus('site', 1)
    computed.SetBranchStatus('energy', 1)
    computed.SetBranchStatus('x', 1)
    computed.SetBranchStatus('y', 1)
    computed.SetBranchStatus('z', 1)
    computed.GetEntry(0)
    run = computed.run
    detector = computed.detector
    site = computed.site
    computed.SetBranchStatus('run', 0)
    computed.SetBranchStatus('detector', 0)
    computed.SetBranchStatus('site', 0)
    if pairing_algorithm == 'sequential':
        #first_events, second_events = sequential_pairing(computed)
        generator = sequential_pairing(computed)
    elif pairing_algorithm == 'random_N':
        #first_events, second_events = random_pairing_N(computed)
        generator = random_pairing_N(computed)
    else:
        raise NotImplemented(pairing_algorithm)
    #for (first_event, second_event) in zip(first_events, second_events):
    event_DTs = []
    for (first_event, second_event) in generator:
        # Compare event distances and fill the tree
        event_dr = distance(first_event, second_event)
        event_dt = random.randint(1000, delayeds._NH_THU_MAX_TIME)
        all_acc_buf.multiplicity[0] = 2
        assign_value(all_acc_buf.run, run)
        assign_value(all_acc_buf.site, site)
        assign_value(all_acc_buf.loopIndex, first_event['loopIndex'], 0)
        assign_value(all_acc_buf.timestamp, first_event['timestamp'], 0)
        assign_value(all_acc_buf.timestamp_seconds,
                first_event['timestamp'] // 1000000000, 0)
        assign_value(all_acc_buf.timestamp_nanoseconds,
                first_event['timestamp'] % 1000000000, 0)
        assign_value(all_acc_buf.detector, detector, 0)
        assign_value(all_acc_buf.triggerNumber, first_event['triggerNumber'], 0)
        assign_value(all_acc_buf.triggerType, first_event['triggerType'], 0)
        assign_value(all_acc_buf.nHit, first_event['nHit'], 0)
        assign_value(all_acc_buf.charge, first_event['charge'], 0)
        assign_value(all_acc_buf.fQuad, first_event['fQuad'], 0)
        assign_value(all_acc_buf.fMax, first_event['fMax'], 0)
        assign_value(all_acc_buf.fPSD_t1, first_event['fPSD_t1'], 0)
        assign_value(all_acc_buf.fPSD_t2, first_event['fPSD_t2'], 0)
        assign_value(all_acc_buf.f2inch_maxQ, first_event['f2inch_maxQ'], 0)
        assign_value(all_acc_buf.energy, first_event['energy'], 0)
        assign_value(all_acc_buf.x, first_event['x'], 0)
        assign_value(all_acc_buf.y, first_event['y'], 0)
        assign_value(all_acc_buf.z, first_event['z'], 0)
        assign_value(all_acc_buf.loopIndex, second_event['loopIndex'], 1)
        assign_value(all_acc_buf.timestamp, second_event['timestamp'], 1)
        assign_value(all_acc_buf.timestamp_seconds,
                second_event['timestamp'] // 1000000000, 1)
        assign_value(all_acc_buf.timestamp_nanoseconds,
                second_event['timestamp'] % 1000000000, 1)
        assign_value(all_acc_buf.detector, detector, 0)
        assign_value(all_acc_buf.triggerNumber, second_event['triggerNumber'], 1)
        assign_value(all_acc_buf.triggerType, second_event['triggerType'], 1)
        assign_value(all_acc_buf.nHit, second_event['nHit'], 1)
        assign_value(all_acc_buf.charge, second_event['charge'], 1)
        assign_value(all_acc_buf.fQuad, second_event['fQuad'], 1)
        assign_value(all_acc_buf.fMax, second_event['fMax'], 1)
        assign_value(all_acc_buf.fPSD_t1, second_event['fPSD_t1'], 1)
        assign_value(all_acc_buf.fPSD_t2, second_event['fPSD_t2'], 1)
        assign_value(all_acc_buf.f2inch_maxQ, second_event['f2inch_maxQ'], 1)
        assign_value(all_acc_buf.energy, second_event['energy'], 1)
        assign_value(all_acc_buf.x, second_event['x'], 1)
        assign_value(all_acc_buf.y, second_event['y'], 1)
        assign_value(all_acc_buf.z, second_event['z'], 1)
        all_acc_buf.dr_to_prompt[0] = 0
        all_acc_buf.dr_to_prompt[1] = event_dr
        all_acc_buf.dt_to_prompt[0] = 0
        all_acc_buf.dt_to_prompt[1] = event_dt
        event_DT = delayeds.nH_THU_DT(event_dr, event_dt)
        event_DTs.append(event_DT)
        if event_DT < delayeds._NH_THU_DIST_TIME_MAX:
            acc_spectrum_hist.Fill(first_event['energy'],
                    second_event['energy'])
            acc_spectrum_hist.Fill(second_event['energy'],
                    first_event['energy'])
            all_acc_buf.copyTo(acc_buf)
            acc.Fill()
        else:
            eps_DT_hist.Fill(first_event['energy'],
                    second_event['energy'])
            eps_DT_hist.Fill(second_event['energy'],
                    first_event['energy'])
        all_acc.Fill()
    if update_db is not None:
        event_DTs = np.array(event_DTs)
        num_pairs = len(event_DTs)
        DT_CUT = delayeds._NH_THU_DIST_TIME_MAX
        num_passes_cut = np.count_nonzero(event_DTs < DT_CUT)
        efficiency = num_passes_cut / num_pairs
        error = math.sqrt(num_pairs * efficiency * (1 - efficiency)) / num_pairs
        with common.get_db(update_db) as conn:
            cursor = conn.cursor()
            cursor.execute('''INSERT OR REPLACE INTO distance_time_eff_study
                VALUES (?, ?, ?, ?, ?, ?)''',
                (run, detector, f'{pairing_algorithm}; {pairing_note}', efficiency, error, num_pairs))
    outfile.Write()
    outfile.Close()
    infile.Close()

if __name__ == '__main__':
    parser = argparse.ArgumentParser()
    parser.add_argument('infile')
    parser.add_argument('outfile')
    parser.add_argument('--ttree-name', default='singles')
    parser.add_argument('--pairing', default='sequential')
    parser.add_argument('--seed', type=int, default=1)
    parser.add_argument('--only-DT-eff', action='store_true')
    parser.add_argument('--update-db')
    parser.add_argument('--num-pairs', type=int)
    parser.add_argument('--pairing-note', default='')
    args = parser.parse_args()

    random.seed(args.seed)
    if args.only_DT_eff:
        only_DT_eff(args.infile, args.ttree_name, args.pairing,
                args.update_db, num_pairs=args.num_pairs, seed=args.seed)
    else:
        main(args.infile, args.outfile, args.ttree_name, args.pairing, args.pairing_note,
                args.update_db)<|MERGE_RESOLUTION|>--- conflicted
+++ resolved
@@ -132,45 +132,6 @@
     site = computed.site
     num_pairs = kwargs['num_pairs']
     seed = kwargs['seed']
-<<<<<<< HEAD
-    if pairing == 'random_many':
-        event_DTs = random_pairing_many(computed, num_pairs, seed=seed)
-        DT_CUT = delayeds._NH_THU_DIST_TIME_MAX
-        num_passes_cut = np.count_nonzero(event_DTs < DT_CUT)
-        efficiency = num_passes_cut / num_pairs
-        error = math.sqrt(num_pairs * efficiency * (1 - efficiency)) / num_pairs
-    elif pairing == 'random_many_resid_flasher':
-        def cut(entry):
-            x, y, z = entry.x, entry.y, entry.z
-            return z > 2200 and np.sqrt(x*x + y*y) > 500
-        event_DTs = random_pairing_many(computed, num_pairs, cut, seed=seed)
-        DT_CUT = delayeds._NH_THU_DIST_TIME_MAX
-        num_passes_cut = np.count_nonzero(event_DTs < DT_CUT)
-        efficiency = num_passes_cut / num_pairs
-        error = math.sqrt(num_pairs * efficiency * (1 - efficiency)) / num_pairs
-    elif pairing == 'energy_lt_2MeV':
-        def cut(entry):
-            return entry.energy < 2
-        event_DTs = random_pairing_many(computed, num_pairs, cut, seed=seed)
-        DT_CUT = delayeds._NH_THU_DIST_TIME_MAX
-        num_passes_cut = np.count_nonzero(event_DTs < DT_CUT)
-        efficiency = num_passes_cut / num_pairs
-        error = math.sqrt(num_pairs * efficiency * (1 - efficiency)) / num_pairs
-    elif pairing == 'energy_gt_2MeV':
-        def cut(entry):
-            return entry.energy >= 2
-        event_DTs = random_pairing_many(computed, num_pairs, cut, seed=seed)
-        DT_CUT = delayeds._NH_THU_DIST_TIME_MAX
-        num_passes_cut = np.count_nonzero(event_DTs < DT_CUT)
-        efficiency = num_passes_cut / num_pairs
-        error = math.sqrt(num_pairs * efficiency * (1 - efficiency)) / num_pairs
-    else:
-        raise NotImplemented(pairing)
-    try:
-        percent_error = 100 * error / efficiency
-    except ZeroDivisionError:
-        percent_error = 0
-=======
     if computed.GetEntries() < 61200:
         efficiency = None
         error = None
@@ -212,7 +173,6 @@
             percent_error = 100 * error / efficiency
         except ZeroDivisionError:
             percent_error = 0
->>>>>>> 90f8cc51
     pairing = pairing + '_expo_time'
     if update_db is None:
         print(f'Pairing type: {pairing}')
